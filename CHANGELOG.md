--- conflicted
+++ resolved
@@ -2,12 +2,10 @@
 
 ## Unreleased
 
-<<<<<<< HEAD
-- Adds support for XYZM coordinate types when unmarshalling GeoJSON.
-=======
 - Simplifies some internals for GeoJSON marshalling. This change is not
   detectable externally.
->>>>>>> 68a0cc20
+
+- Adds support for XYZM coordinate types when unmarshalling GeoJSON.
 
 ## v0.54.0
 
