# Changelog

## Unreleased

- **Breaking change**: Removes the `Insert` and `Delete` methods from the
  `RTree` type in the `rtree` package. Users relying on the `Insert` and
  `Delete` methods are advised to restructure their programs not to rely on
  them, or use alternative r-tree implementations, such as the
  `github.com/tidwall/rtree` package.

- Performs a minor non-user-facing cleanup in the `rtree` package.

- R-tree improvements that reduce the amount of memory they use.

<<<<<<< HEAD
- Exposes an `AsBox() rtree.Box` method on the `geom.Envelope` type, that
  converts the envelope to an `rtree.Box`.
=======
- Adds a `String() string` method to the `geom.Envelope` type.
>>>>>>> eb9ca274

## v0.43.0

2023-06-05

__Special thanks to Albert Teoh for contributing to this release.__

- Adds wrappers in the `geos` package for the `GEOSUnaryUnion_r` and
  `GEOSCoverageUnion_r` functions (exposed as `UnaryUnion` and
  `CoverageUnion`).

- Runs CI against all non-EOL versions of GEOS (3.7 through to 3.11).

- Replaces CI scripts with a Makefile.

## v0.42.1

2023-05-05

__Special thanks to Albert Teoh for contributing to this release.__

- Updates reference implementation checks to use GEOS 3.11.

- Fix a bug affecting only `aarch64` that caused wrong results to be given for
  line/line intersections. The bug did **not** effect `x64_64`.

## v0.42.0

2023-04-02

__Special thanks to Lachlan Patrick and Albert Teoh for contributing to this release.__

- Make `IgnoreOrder` a function rather than a global variable to prevent
  consumers from erroneously altering its behaviour.

- Add a `BoundingDiagonal` method to the `Envelope` type.

- Return an error rather than panicking when certain internal assumptions are
  violated during DCEL extraction.

## v0.41.0

2022-11-15

__Special thanks to Albert Teoh for contributing to this release.__

- Use `Sequence` instead of `[]XY` for DCEL edges.

- Reuse half edge records in DCEL algorithm to better support
  `GeometryCollection` inputs in `Union`, `Intersection`,
  `Difference`, `SymmetricDifference`, and `Relate` functions.

- Add `UnaryUnion` and `UnionMany` functions.

- Fix a bug where calling `Union`, `Difference`, or `SymmetricDifference` with
  an empty geometry and a `GeometryCollection` containing multiple children
  would return the `GeometryCollection` unaltered (rather than unioning it
  together).

- Make DCEL operation output ordering deterministic.

## v0.40.1

2022-11-08

__Special thanks to @missinglink for contributing to this release.__

- Add benchmarks for WKB parsing.

## v0.40.0

2022-09-28

__Special thanks to @missinglink and Albert Teoh for contributing to this
release.__

- Fix a bug where the original coordinates type was not retained when using the
  `OmitInvalid` constructor option on invalid `LineString`s and `Polygon`s.

- Improves the performance of WKB parsing.

- Add a `TransformXY` method to the `Envelope` type.

## v0.39.0

2022-06-10

__Special thanks to David McLeish and Albert Teoh for contributing to this
release.__

- Add support for `GeometryCollection`s in `Union`, `Intersection`,
  `Difference`, `SymmetricDifference`, and `Relate`.

## v0.38.0

2022-05-27

__Special thanks to Sameera Perera and Albert Teoh for contributing to this release.__

- Add initial linear referencing methods to `LineString`. The initial methods
  are `InterpolatePoint` and `InterpolateEvenlySpacedPoints`.

- Fixes a bug in the `TransformXY` method where empty `MultiPoint` and
  `MultiLineString`s would have their coordinates type downgraded to XY.

- Add a new `DumpRings` method to the `Polygon` type, which gives the rings of
  the polygon as a slice of `LineString`s.

- Uses `unsafe.Slice` for internal WKB conversions. This increases the minimum
  Go version required to use simplefeatures from 1.14 to 1.17.

## v0.37.0

2022-03-29

__Special thanks to Lachlan Patrick and Albert Teoh for contributing to this release.__

- Improves performance of `ForceCW` and `ForceCCW` methods by eliminating
  unneeded memory allocations.

- Adds full support for TWKB (Tiny Well Known Binary) as a serialisation format.

- Fixes a vet warning affecting Go 1.18 relating to printf verbs in tests.

- Fixes a bug in `ExactEquals` that incorrectly compares empty points of unequal
  coordinate type as being equal.

## v0.36.0

2022-01-24

__Special thanks to Lachlan Patrick and Albert Teoh for contributing to this release.__

- Eliminates redundant calls to the optional user supplied transform func during
  area calculations.

- Adds `IsCW` and `IsCCW` methods, which check if geometries have consistent
  clockwise or counterclockwise winding orientation.

## v0.35.0

2021-11-23

__Special thanks to Albert Teoh and Sameera Perera for contributing to this release.__

- Fixes spelling of "Marshaller" when referring to the interface defined in the
  `encoding/json` package.

- Adds `UnmarshalJSON` methods to each concrete geometry type
  (`GeometryCollection`, `Point`, `MultiPoint`, `LineString`,
  `MultiLineString`, `Polygon`, `MultiPolygon`). This causes these types to
  implement the `encoding/json.Unmarshaler` interface. GeoJSON can now be
  unmarshalled directly into a concrete geometry type.

- Uses the `%w` verb for wrapping errors internally. Note that simplefeatures
  does not yet currently expose any sentinel errors or error types.

- **Breaking change**: Changes the `Simplify` package level function to become
  a method on the `Geometry` type. Users upgrading can just change function
  invocations that look like `simp, err := geom.Simplify(g, tolerance)` to
  method invocations that look like `simp, err := g.Simplify(tolerance)`.

- Adds `Simplify` methods to the concrete geometry types `LineString`,
  `MultiLineString`, `Polygon`, `MultiPolygon`, and `GeometryCollection`. These
  methods may be used if one of these concrete geometries is to be simplified,
  rather than converting to a `Geometry`, calling `Simplify`, then converting
  back to the concrete geometry type.

- Fixes a bug in Simplify where invalid interior rings would be omitted rather
  than producing an error.

- Adds a wrapper in the `geos` package for the `GEOSMakeValid_r` function
  (exposed as `MakeValid`).

## v0.34.0

2021-11-02

__Special thanks to Albert Teoh for contributing to this release.__

- **Breaking change**: Renames the `AsFoo` methods of the Geometry type to
  `MustAsFoo` (where `Foo` is a concrete geometry type such as `Point`). This
  follows the go convention that methods and functions prefixed with Must may
  panic if preconditions are not met. Note that there's no change in behaviour
  here, it's simply a rename (these methods previously panicked). Users may
  resolve this breaking change by just updating the names of any `AsFoo`
  methods they are calling to `MustAsFoo`.

- **Breaking change**: Adds new methods named `AsFoo` to the Geometry type.
  These methods have the signature `AsFoo() (Foo, bool)`. The boolean return
  value indicates if the conversion was successful or not. These methods are
  useful because they allow concrete geometries to be extracted from a Geometry
  value, with the concrete type for the `Is` and `As` call only specified once.
  Users now just have to call `AsFoo`, and can then check the flag. This helps
  to eliminate the class of bugs there the type specified with `IsFoo`
  erroneously differs from the type specified by `AsFoo`.

## v0.33.1

2021-10-14

__Special thanks to Albert Teoh for contributing to this release.__

- Adds a new method `MinMaxXYs (XY, XY, bool)` to the `Envelope` type. The
  first two return values are the minimum and maximum XY values in the
  envelope, and the third return value indicates whether or not the first two
  are defined (they are only defined for non-empty envelopes).

## v0.33.0

2021-10-11

__Special thanks to Albert Teoh for contributing to this release.__

- **Breaking change**: The `Envelope` type can now be an empty envelope.
  Previously, it was only able to represent a rectangle with some area, a
  horizontal or vertical line, or a single point. Its `AsGeometry` returns
  an empty `GeometryCollection` in the case where it's empty. The result of
  `AsGeometry` is unchanged for non-empty envelopes.

- **Breaking change**: The `NewEnvelope` function signature has changed. It now
  accepts a slice of `geom.XY` as the sole argument. The behaviour of the
  function is the same as before, except that if no XY values are provided then
  an empty envelope is returned without error.

- **Breaking change**: The `Envelope` type's `EnvelopeFromGeoms` method has
  been removed. To replicate the behaviour of this method, users can construct
  a `GeometryCollection` and call its `Envelope` method.

- **Breaking change**: The `Envelope` type's `Min`, `Max`, and `Center` methods
  now return `Point`s rather than `XY`s. When the envelope is empty, `Min`,
  `Max`, and `Center` return empty points.

- **Breaking change**: The `Envelope` type's `Distance` method now returns
  `(float64, bool)` rather than `float64`. The returned boolean is only true if
  the distance between the two envelopes is defined (i.e. when they are both
  non-empty).

- **Breaking change**: The `Envelope` method on the `Geometry`,
  `GeometryCollection`, `Point`, `LineString`, `Polygon`, `MultiPoint`,
  `MultiLineString`, and `MultiPolygon` types now return `Envelope` instead of
  `(Envelope, bool)`. The empty vs non-empty status is encoded inside the
  envelope instead of via an explicit boolean.

- The `Envelope` type now has `IsEmpty`, `IsPoint`, `IsLine`, and
  `IsRectanagle` methods. These correspond to the 4 possible envelope
  categories.

## v0.32.0

2021-09-08

__Special thanks to Albert Teoh for contributing to this release.__

- **Breaking change**: Consolidates `MultiPoint` constructors and simplifies
  `MultiPoint` internal representation. Removes the `BitSet` type, previously
  used for `MultiPoint` construction. Removes the `NewMultiPointFromPoints` and
  `NewMultiPointWithEmptyMask` functions. Modifies the `NewMultiPoint` function
  to accept a slice of `Point`s rather than a `Sequence`.

- **Breaking change**: Consolidates `Point` construction. Removes the
  `NewPointFromXY` function. It is replaced by a new `AsPoint` method on the
  `XY` type.

- Refactors internal test helpers.

- Adds linting to CI using `golangci-lint`.

- **Breaking change**: Renames geometry constructors for consistency.
  `NewPolygonFromRings` is renamed to `NewPolygon`.
  `NewMultiLineStringFromLineStrings` is renamed to `NewMultiLineString`.
  `NewMultiPolygonFromPolygons` is renamed to `NewMultiPolygon`.

- **Breaking change**: Adds checks for anomalous `float64` values (NaN and +/-
  infinity) during geometry construction.

	- The `NewPoint` function now returns `(Point, error)` rather than `Point`.
	  The returned error is non-nil when the inputs contain anomalous values.

	- The `NewLineString` function's signature doesn't change, but now returns
	  a non-nil error if the input `Sequence` contains anomalous values.

	- The `OmitInvalid` constructor option now has implications when
	  constructing `Point` and `MultiPoint` types.

	- The `NewEnvelope` function now returns `(Envelope, error)` rather than
	  `Envelope`. The returned error is non-nil when when the input XYs contain
	  anomalous values.

	- The `Envelope` type's `ExtendToIncludePoint` method is renamed to
	  `ExtendToIncludeXY` (better matching its argument type). It now returns
	  `(Envelope, erorr)` rather than `Envelope`. The returned error is non-nil
	  if the inputs contain any anomalous values.

	- The `Envelope` type's `ExpandBy` method is removed due to its limited
	  utility and complex interactions with anomalous values.

## v0.31.0

2021-08-09

__Special thanks to Albert Teoh for contributing to this release.__

- Fixes some minor linting (and other similar) issues identified by Go Report
  Card.

- Adds a new `DumpCoordinates` method to geometry types. This method returns a
  `Sequence` containing all of the control points that define the geometry.

- Adds a new `Summary` method to all geometry types. This method gives a short
  and human readable summary of geometry values. The summary includes the
  geometry type, coordinates type, and component cardinalities where
  appropriate (e.g. number of rings in a polygon).

- Adds a new `String` method to all geometry types, implementing the
  `fmt.Stringer` interface. The method returns the same string as that returned
  by the `Summary` method.

- Adds a new `NumRings` method to the `Polygon` type. This method gives the
  total number of rings that make the polygon.

## v0.30.0

2021-07-18

- Adds `Dump` methods to `Geometry`, `MultiPoint`, `MultiLineString`,
  `MultiPolygon`, and `GeometryCollection` types. These methods break down
  composite geometries into their constituent non-multi type parts (i.e.
  `Points`, `LineStrings`, and `Polygons`) and return them as a slice.

- Fixes a bug in the `BitSet` data structure. This data structure is used to
  specify which Points within a MultiPoint are empty during manual
  construction.

## v0.29.0

2021-07-04

- Modifies error string formatting to be more consistent. Errors should treated
  opaquely by users, so this change is only cosmetic.

- Modifies the GEOS wrapper functions for testing spatial relationships between
  geometries to use direct pass through to their GEOS equivalents. These
  functions are `Equals`, `Disjoint`, `Touches`, `Contains`, `Covers`,
  `Intersects`, `Within`, `CoveredBy`, `Crosses`, and `Overlaps` (all in the
  `geos` package). Previously, these functions passed through to
  `GEOSRelatePattern_r` (which calculates a DE-9IM Intersection Matrix), and
  the intersection relationship was calculated in Go afterwards. Using a more
  direct passthrough allows the GEOS library to make better optimisations in
  same case.

## v0.28.1

2021-05-14

- Modifies the `Simplify` function to use an iterative rather than recursive
  approach. This prevents crashes for complex geometries.

## v0.28.0

2021-05-14

- Reimplements the `ConvexHull` operation using a more robust and numerically
  stable algorithm. The new algorithm is the Monotone Chain algorithm (also
  known as Andrew's Algorithm).

- Adds a new `Simplify` function that simplifies geometries using the Ramer
  Douglas Peucker algorithm.

## v0.27.0

2021-04-11

- Changes the `Boundary` method to use GEOS style behaviour rather than PostGIS
  style behaviour for empty geometries. This means that `Boundary` now always
  returns a consistent geometry type.

- Adds back the RTree `Insert` and `Delete` methods. These were previously
  removed in v0.25.1.

- Adds `Scan` methods to each concrete geometry type, so that that they
  implement the `database/sql.Scanner` interface.

## v0.26.0

2021-02-19

- Adds a `Relate` top level function, which calculates the DE-9IM matrix
  describing the relationship between two geometries.

- Adds named spatial predicate top level functions, implemented in terms of
  DE-9IM matches. These are `Equals`, `Intersects`, `Disjoint`, `Contains`,
  `CoveredBy`, `Covers`, `Overlaps`, `Touches`, `Within`, and `Crosses`.

## v0.25.1

2021-01-31

- Fixes a noding bug in DCEL operations (`Intersection`, `Union`, `Difference`,
  and `SymmetricDifference`) that occasionally caused a panic.

- Changes the strategy for joining together geometries in DCEL operations using
  "ghost lines". Geometries were previously joining using a naive radial line
  approach, but are now joining using a euclidean minimum spanning tree. This
  greatly reduces the number of additional crossing control points introduced
  by DCEL operations.

## v0.25.0

2020-12-31

- Internal refactor for WKT unmarshalling to simplify error handling.

- Performance improvements for Polygon validation (quicker 'ring in ring' check).

- Performance improvements for the LineString IsSimple method.

- Performance improvements for MultiPoint/MultiPoint intersection check.

- Adds a `Nearest` method to `RTree`, which finds the nearest entry to a given
  box.

- Performance improvements to the `Distance` and `Intersection` functions,
  based on conditionally swapping the order of the inputs.

- Adds a `Count` method to `RTree`, which gives the number of entries in the
  tree.

- Performance improvements to the MultiLineString IsSimple method.

- Performance improvements to set operations (Union, Intersection, Difference,
  SymmetricDifference).

## v0.24.0

2020-12-07

- More optimisations for DCEL operations (`Intersection`, `Union`,
  `Difference`, and `SymmetricDifference`). The improvements result in a 25%
  speed improvement.

- **Breaking change**: `Intersects` is now a top level function rather than a
  method. This is to make it consistent with other operations that act on two
  geometries.

- **Breaking change**: `ExactEquals` is now a top level function rather than a
  method. This is to make it consistent with other operations that act on two
  geometries. It was also renamed from `EqualsExact` to `ExactEquals`. This is
  inconsistent with the corresponding function in GEOS, but reads more
  fluently.

## v0.23.0

2020-12-02

- Improvements for DCEL operations (`Intersection`, `Union`, `Difference`, and
  `SymmetricDifference`). Some improvements simplify data structures and
  algorithms, and other improvements increase performance (~2x speedup).

- Fixes a compiler warning in the `geos` package.

- Internal refactor of WKB error handling to mirror the error handling strategy
  used for WKT.

## v0.22.0

2020-10-30

- Add `Intersection`, `Union`, `Difference`, and `SymmetricDifference`
  operations.

## v0.21.0

2020-10-30

- Add a `Distance` function that calculates the shortest Euclidean distance
  between two geometries.

## v0.20.0

2020-08-10

- Add area calculation options (there are initially 2 options). The first
  option causes the area calculation to return the signed area. This replaces
  the `SignedArea` methods, and so is a breaking change. The second area allows
  the geometries to be transformed inline with the area calculation.

- Add `ForceCW` and `ForceCCW` methods. These methods force areal geometries to
  have consistent winding order (orientation).

- Fix a bug in the convex hull algorithm that causes a crash in some rare
  scenarios involving almost collinear points.

- Add GEOS Buffer option wrappers. The following options are now wrapped:
  
    - The number of line segments used to represent curved parts of buffered
      geometries.

    - End-cap style (round, flat, square).

    - Join style (round, mitre, bevel).

- Add a new constructor option `OmitInvalid`. This option causes invalid
  geometries to be replaced with empty geometries upon construction rather than
  giving an error.

## v0.19.0

2020-06-27

- Fix a bug where constructor options were ignored in GeoJSON unmarshalling.

- Performance improvements to geometry validations and the Intersects
  operation (due to improvements to point-in-ring operations and RTree bulk
loading).

## v0.18.0

2020-05-30

- Improve R-Tree delete operation performance.

- Fix a bug in MultiPolygon validation.

## v0.17.0

2020-05-17

- Improve the performance of R-Tree operations (with flow on improvements to
  many algorithms, including geometry validation).

- Add a Delete method to the R-Tree implementation.

- Improve the numerical stability of the centroid calculation algorithm.

- Add a method to the R-Tree to find the boxes nearest to another box.

- Add a wrapper for the GEOS Relate function (which returns a DE-9IM code).

## v0.16.0

2020-05-08

- Add wrappers for the GEOS Difference and Symmetric Difference algorithms.

- Implement the Point On Surface algorithm, which finds a point on the interior
  of a Polygon or Polygon. This algorithm is extended to also work with point
and linear geometries.

- Improve performance of WKB marshalling and unmarshalling.

- Alters the `UnmarshalWKT` function to accept a `string` rather than an
  `io.Reader`. A new function `UnmarshalWKTFromReader` has been added that
accepts a reader. This makes the WKT interface more consistent with the WKB
interface.

## v0.15.0

2020-04-27

- Allow geometry constructor options to be passed to GEOS operations that
  produce geometries.

- Improve performance for MultiPolygon validation in cases where the child
  polygons touch at many points.

## v0.14.0

2020-04-20

- Adds an R-Tree data structure (new package,
  `github.com/peterestace/simplefeatures/rtree`). The implementation follows
the approach outlined in [R-Trees - A Dynamic Index Structure For Spatial
Searching](http://www-db.deis.unibo.it/courses/SI-LS/papers/Gut84.pdf).

- Improves some nasty worst-case performance behaviour for Polygon and
  MultiPolygon validation.

## v0.13.0

2020-04-13

- Removes the `Line` type. This was done in order to better align
  simplefeatures with the OGC Simple Feature Access specification, and allows
many edge cases in the code to be removed. Users previously using the `Line`
type should use the `LineString` type instead.

- Adds an explicit `GeometryType` type, which represents one of the 7 types of
  geometry (Point, LineString, Polygon, MultiPoint, MultiLineString,
MultiPolygon, and GeometryCollection). The `Type` method now returns a
`GeometryType` rather than a `string`.

## v0.12.0

2020-04-11

- Removes redundant PostGIS reference implementation tests, improving CI speed.

- Overhauls WKB and WKT interfaces. These now return `[]byte` and `string`
  respectively, rather than writing to a supplied `io.Writer`.

- Removes the `IsValid` method. If users want to know if a geometry is valid or
  not, they should check for an error when geometries are constructed.

- Unexports the partially implemented `Intersection` method. It will be
  reexported once the feature is complete.

- Fixes a memory related bug in the `github.com/peterstace/simplefeatures/geos`
  package.

- Adds a wrapper for the GEOS simplify function.

- Simplifies the `github.com/peterstace/simplefeatures/geos` package by not
  exporting the 'handle' concept. The package now just exposes standalone
functions.

## v0.11.0

2020-04-05

- Adds a new package `github.com/peterstace/simplefeatures/geos` that wraps the
  [GEOS](https://github.com/libgeos/geos) library. The following functions are
wrapped: Equals, Disjoint, Touches, Contains, Covers, Intersects, Within,
CoveredBy, Crosses, Overlaps, Union, Intersection, and Buffer.

## v0.10.1

2020-03-24

- Adds documentation comments to all exported symbols.

## v0.10.0

2020-03-20

- Adds support to geometries for Z (3D) and M (Measure) values. This includes
  many breaking changes, primarily around geometry constructor functions.

## v0.9.0:

2020-03-03

__Special thanks to Frank Sun and Peter Jones for contributing to this release.__

- Fixes a bug in the intersects predicate between `MultiLineString` and
  `MultiPolygon`.

- Removes the `EmptySet` type. The `Point`, `LineString`, and `Polygon` types
  can now represent empty geometries.

- Adds the `GeometryType` method, which returns a string representation of the
  geometry type (e.g. returns `"LineString"` for the `LineString` geometries).

- Adds support to store empty `Point` geometries within `MultiPoint`
  geometries.

- Simplifies geometry constructor options by removing the
  `DisableExpensiveValidations` option.

- Removes the `Equals` predicate (which was only implemented for a small
  proportion of geometry type pairs).

- Modifies the `TransformXY` methods to return their own concrete geometry
  type.

## v0.8.0

2020-02-20

__Special thanks to Lachlan Patrick for contributing to this release.__

- Adds a `Length` implementation for the `Geometry` type.

- Modifies the `Boundary` for concrete geometry types to return a concrete
  geometry type (rather than the generic `Geometry` type).

- Modifies the Fuzz Tests to use batching.

- Fixes a bug in the `IsSimple` method for `MultiLineString`.

- Adds `Centroid` implementations for all geometry types.

- Adds a new suite of reference implementation tests using `libgeos`.

## v0.7.0

2020-01-24

- Fixes a deficiency where `LineString` would not retain coincident adjacent
  points.

- Adds two new methods to `LineString`. `NumLines` gives the number of `Line`
  segments making up the `LineString`, and `LineN` allows access to those
`Line` segments.

- Reduces the memory required to store a `LineString`.

## v0.6.0

2020-01-21

__Special thanks to Lachlan Patrick for contributing to this release.__

- Adds `Reverse` methods, which reverses the order of each geometry's control
  points.

- Adds `SignedArea` methods, which calculate the signed area of geometries. The
  signed area takes into consideration winding order, and produces either a
negative or positive result for non-empty areal geometries.

## v0.5.0

2020-01-17

- Fixes a bug where polygons with nested rings would erroneously be reported as
  valid.

- Performance improvements have been made to `Polygon` and `MultiPolygon`
  validation. The algorithms used now have sub-quadratic time complexity, and
memory allocations have been significantly reduced.

## v0.4.0

2020-01-07

- The `Geometry` interface has been replaced with a concrete type also named
  `Geometry`. This new type holds exactly one geometry value (one of
`EmptySet`, `Point`, `Line`, `LineString`, `Polygon`, `MultiPoint`,
`MultiLineString`, `MultiPolygon`, `GeometryCollection`. The `AnyGeometry` type
has been removed (`Geometry` can be used instead).

## v0.3.0

2020-01-07

- A Linesweep algorithm is now used for the `Intersects() bool` implementation
  between line types (`Line`, `LineString`, `MultiLineString`). This reduces
the computational complexity from quadratic time to linearithmic time.

## v0.2.0

2019-12-24

- The `Intersects` method is now implemented for all geometry pairs. The method
  signature has been changed to no longer return an error (errors were only
returned for unimplemented geometry pairs).

## v0.1.0

2019-12-02

__Special thanks to Lachlan Patrick and Den Tsou for contributing to this release.__

Initial tagged version.<|MERGE_RESOLUTION|>--- conflicted
+++ resolved
@@ -12,12 +12,11 @@
 
 - R-tree improvements that reduce the amount of memory they use.
 
-<<<<<<< HEAD
 - Exposes an `AsBox() rtree.Box` method on the `geom.Envelope` type, that
   converts the envelope to an `rtree.Box`.
-=======
+
 - Adds a `String() string` method to the `geom.Envelope` type.
->>>>>>> eb9ca274
+
 
 ## v0.43.0
 
