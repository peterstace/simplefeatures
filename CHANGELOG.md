--- conflicted
+++ resolved
@@ -8,13 +8,11 @@
   function. These options allow geometries to compare as equal, even when their
   Z and M values differ slightly.
 
-<<<<<<< HEAD
 - Adds UTM projection support to the `carto` package. This allows projecting
   geometries between angular (lon/lat) coordinates and UTM (x/y) coordinates.
-=======
+
 - Adds new `FlipCoordinates` methods to each geometry type. This method creates
   a new geometry with the X and Y coordinates interchanged.
->>>>>>> fa0c68f8
 
 ## v0.53.0
 
