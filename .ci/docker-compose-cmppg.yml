version: "2.1"
services:
  postgis:
<<<<<<< HEAD
    image: ghcr.io/baosystems/postgis
=======
    image: ghcr.io/baosystems/postgis:15
>>>>>>> e1378814
    environment:
      POSTGRES_PASSWORD: password
    healthcheck:
      test: "pg_isready -U postgres"
      interval: '100ms'
      timeout: '1s'
      retries: 50
  tests:
    image: golang:1.17
    working_dir: /go/src/github.com/peterstace/simplefeatures
    entrypoint: go test -test.count=1 -test.timeout=30m -test.run=. ./internal/cmprefimpl/cmppg
    volumes:
      - ..:/go/src/github.com/peterstace/simplefeatures
    environment:
      - GO111MODULE=on
    depends_on:
      postgis:
        condition: service_healthy<|MERGE_RESOLUTION|>--- conflicted
+++ resolved
@@ -1,11 +1,7 @@
 version: "2.1"
 services:
   postgis:
-<<<<<<< HEAD
-    image: ghcr.io/baosystems/postgis
-=======
     image: ghcr.io/baosystems/postgis:15
->>>>>>> e1378814
     environment:
       POSTGRES_PASSWORD: password
     healthcheck:
