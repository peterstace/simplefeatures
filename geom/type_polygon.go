--- conflicted
+++ resolved
@@ -431,11 +431,7 @@
 		centroid = centroid.Add(
 			weightedCentroid(p.InteriorRingN(i), areas[i+1], sumAreas))
 	}
-<<<<<<< HEAD
-	return mustNewPointFromXY(centroid)
-=======
 	return centroid.AsPoint()
->>>>>>> 07f23565
 }
 
 func weightedCentroid(ring LineString, ringArea, totalArea float64) XY {
