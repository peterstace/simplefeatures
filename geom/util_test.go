package geom_test

import (
	"bytes"
	"math"
	"testing"

	. "github.com/peterstace/simplefeatures/geom"
)

<<<<<<< HEAD
type fatalHelper interface {
	Helper()
	Fatalf(format string, args ...interface{})
}

func geomFromWKT(t *testing.T, wkt string) Geometry {
=======
func geomFromWKT(t testing.TB, wkt string) Geometry {
>>>>>>> 2f75b646
	t.Helper()
	geom, err := UnmarshalWKT(wkt)
	if err != nil {
		t.Fatalf("could not unmarshal WKT:\n  wkt: %s\n  err: %v", wkt, err)
	}
	return geom
}

func geomsFromWKTs(t testing.TB, wkts []string) []Geometry {
	t.Helper()
	var gs []Geometry
	for _, wkt := range wkts {
		g, err := UnmarshalWKT(wkt)
		if err != nil {
			t.Fatalf("could not unmarshal WKT:\n  wkt: %s\n  err: %v", wkt, err)
		}
		gs = append(gs, g)
	}
	return gs
}

func xyCoords(x, y float64) Coordinates {
	return Coordinates{XY: XY{x, y}, Type: DimXY}
}

func upcastPoints(ps []Point) []Geometry {
	gs := make([]Geometry, len(ps))
	for i, p := range ps {
		gs[i] = p.AsGeometry()
	}
	return gs
}

func upcastLineStrings(lss []LineString) []Geometry {
	gs := make([]Geometry, len(lss))
	for i, ls := range lss {
		gs[i] = ls.AsGeometry()
	}
	return gs
}

func upcastPolygons(ps []Polygon) []Geometry {
	gs := make([]Geometry, len(ps))
	for i, p := range ps {
		gs[i] = p.AsGeometry()
	}
	return gs
}

func expectPanics(t testing.TB, fn func()) {
	t.Helper()
	defer func() {
		if r := recover(); r != nil {
			return
		}
		t.Errorf("didn't panic")
	}()
	fn()
}

<<<<<<< HEAD
func expectNoErr(t fatalHelper, err error) {
=======
func expectNoErr(t testing.TB, err error) {
>>>>>>> 2f75b646
	t.Helper()
	if err != nil {
		t.Fatalf("unexpected error: %v", err)
	}
}

func expectErr(t testing.TB, err error) {
	t.Helper()
	if err == nil {
		t.Fatal("expected error but got nil")
	}
}

func expectGeomEq(t testing.TB, got, want Geometry, opts ...ExactEqualsOption) {
	t.Helper()
	if !ExactEquals(got, want, opts...) {
		t.Errorf("\ngot:  %v\nwant: %v\n", got.AsText(), want.AsText())
	}
}

func expectGeomsEq(t testing.TB, got, want []Geometry, opts ...ExactEqualsOption) {
	t.Helper()
	if len(got) != len(want) {
		t.Errorf("\ngot:  len %d\nwant: len %d\n", len(got), len(want))
	}
	for i := range got {
		if !ExactEquals(got[i], want[i], opts...) {
			t.Errorf("\ngot:  %v\nwant: %v\n", got[i].AsText(), want[i].AsText())
		}
	}
}

func expectCoordsEq(t testing.TB, got, want Coordinates) {
	t.Helper()
	if got != want {
		t.Errorf("\ngot:  %v\nwant: %v\n", got, want)
	}
}

func expectStringEq(t testing.TB, got, want string) {
	t.Helper()
	if got != want {
		t.Errorf("\ngot:  %q\nwant: %q\n", got, want)
	}
}

func expectIntEq(t testing.TB, got, want int) {
	t.Helper()
	if got != want {
		t.Errorf("\ngot:  %d\nwant: %d\n", got, want)
	}
}

func expectBoolEq(t testing.TB, got, want bool) {
	t.Helper()
	if got != want {
		t.Errorf("\ngot:  %t\nwant: %t\n", got, want)
	}
}

func expectTrue(t testing.TB, got bool) {
	t.Helper()
	expectBoolEq(t, got, true)
}

func expectFalse(t testing.TB, got bool) {
	t.Helper()
	expectBoolEq(t, got, false)
}

func expectXYEq(t testing.TB, got, want XY) {
	t.Helper()
	if got != want {
		t.Errorf("\ngot:  %v\nwant: %v\n", got, want)
	}
}
func expectXYWithinTolerance(t testing.TB, got, want XY, tolerance float64) {
	t.Helper()
	if delta := math.Abs(got.Sub(want).Length()); delta > tolerance {
		t.Errorf("\ngot:  %v\nwant: %v\n", got, want)
	}
}

func expectCoordinatesTypeEq(t testing.TB, got, want CoordinatesType) {
	t.Helper()
	if got != want {
		t.Errorf("\ngot:  %v\nwant: %v\n", got, want)
	}
}

func expectBytesEq(t testing.TB, got, want []byte) {
	t.Helper()
	if !bytes.Equal(got, want) {
		t.Errorf("\ngot:  %v\nwant: %v\n", got, want)
	}
}

func expectSequenceEq(t testing.TB, got, want Sequence) {
	t.Helper()
	show := func() {
		t.Logf("len(got): %d, ct(got): %s", got.Length(), got.CoordinatesType())
		for i := 0; i < got.Length(); i++ {
			t.Logf("got[%d]: %v", i, got.Get(i))
		}
		t.Logf("len(want): %d, ct(want): %s", want.Length(), want.CoordinatesType())
		for i := 0; i < want.Length(); i++ {
			t.Logf("want[%d]: %v", i, want.Get(i))
		}
	}
	if got.CoordinatesType() != want.CoordinatesType() {
		t.Errorf("mismatched coordinate type")
		show()
		return
	}
	if got.Length() != want.Length() {
		t.Errorf("length mismatch")
		show()
		return
	}
	for i := 0; i < got.Length(); i++ {
		w := want.Get(i)
		g := got.Get(i)
		if g != w {
			t.Errorf("mismatch at %d: got:%v want:%v", i, g, w)
		}
	}
}<|MERGE_RESOLUTION|>--- conflicted
+++ resolved
@@ -8,16 +8,7 @@
 	. "github.com/peterstace/simplefeatures/geom"
 )
 
-<<<<<<< HEAD
-type fatalHelper interface {
-	Helper()
-	Fatalf(format string, args ...interface{})
-}
-
-func geomFromWKT(t *testing.T, wkt string) Geometry {
-=======
 func geomFromWKT(t testing.TB, wkt string) Geometry {
->>>>>>> 2f75b646
 	t.Helper()
 	geom, err := UnmarshalWKT(wkt)
 	if err != nil {
@@ -78,11 +69,7 @@
 	fn()
 }
 
-<<<<<<< HEAD
-func expectNoErr(t fatalHelper, err error) {
-=======
 func expectNoErr(t testing.TB, err error) {
->>>>>>> 2f75b646
 	t.Helper()
 	if err != nil {
 		t.Fatalf("unexpected error: %v", err)
