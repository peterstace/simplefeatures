package geom

import (
	"database/sql/driver"
	"encoding/json"
	"fmt"
	"unsafe"
)

// GeometryCollection is a non-homogeneous collection of geometries. Its zero
// value is the empty GeometryCollection (i.e. a collection of zero
// geometries).
type GeometryCollection struct {
	// Invariant: ctype matches the coordinates type of each geometry.
	geoms []Geometry
	ctype CoordinatesType
}

// NewGeometryCollection creates a collection of geometries. The coordinates
// type of the GeometryCollection is the lowest common coordinates type of its
// child geometries.
func NewGeometryCollection(geoms []Geometry, opts ...ConstructorOption) GeometryCollection {
	if len(geoms) == 0 {
		return GeometryCollection{}
	}

	ctype := DimXYZM
	for _, g := range geoms {
		ctype &= g.CoordinatesType()
	}
	geoms = append([]Geometry(nil), geoms...)
	for i := range geoms {
		geoms[i] = geoms[i].ForceCoordinatesType(ctype)
	}
	return GeometryCollection{geoms, ctype}
}

// Type returns the GeometryType for a GeometryCollection
func (c GeometryCollection) Type() GeometryType {
	return TypeGeometryCollection
}

// AsGeometry converts this GeometryCollection into a Geometry.
func (c GeometryCollection) AsGeometry() Geometry {
	return Geometry{TypeGeometryCollection, unsafe.Pointer(&c)}
}

// NumGeometries gives the number of Geometry elements in the GeometryCollection.
func (c GeometryCollection) NumGeometries() int {
	return len(c.geoms)
}

// NumTotalGeometries gives the total number of Geometry elements in the GeometryCollection.
// If there are GeometryCollection-type child geometries, this will recursively count its children.
func (c GeometryCollection) NumTotalGeometries() int {
	var n int
	for _, geom := range c.geoms {
		if geom.IsGeometryCollection() {
			n += geom.AsGeometryCollection().NumTotalGeometries()
		}
	}
	return n + c.NumGeometries()
}

// GeometryN gives the nth (zero based) Geometry in the GeometryCollection.
func (c GeometryCollection) GeometryN(n int) Geometry {
	return c.geoms[n]
}

// AsText returns the WKT (Well Known Text) representation of this geometry.
func (c GeometryCollection) AsText() string {
	return string(c.AppendWKT(nil))
}

// AppendWKT appends the WKT (Well Known Text) representation of this geometry
// to the input byte slice.
func (c GeometryCollection) AppendWKT(dst []byte) []byte {
	dst = appendWKTHeader(dst, "GEOMETRYCOLLECTION", c.ctype)
	if len(c.geoms) == 0 {
		return appendWKTEmpty(dst)
	}
	dst = append(dst, '(')
	for i, g := range c.geoms {
		if i > 0 {
			dst = append(dst, ',')
		}
		dst = g.AppendWKT(dst)
	}
	return append(dst, ')')
}

// IsEmpty return true if and only if this GeometryCollection doesn't contain
// any elements, or only contains empty elements.
func (c GeometryCollection) IsEmpty() bool {
	for _, g := range c.geoms {
		if !g.IsEmpty() {
			return false
		}
	}
	return true
}

// Dimension returns the maximum dimension over the collection, or 0 if the
// collection is the empty collection. Points and MultiPoints have dimension 0,
// LineStrings and MultiLineStrings have dimension 1, and Polygons and
// MultiPolygons have dimension 2.
func (c GeometryCollection) Dimension() int {
	dim := 0
	for _, g := range c.geoms {
		dim = max(dim, g.Dimension())
	}
	return dim
}

// walk traverses a tree of GeometryCollections, triggering a callback at each
// non-Geometry collection leaf.
func (c GeometryCollection) walk(fn func(Geometry)) {
	for _, g := range c.geoms {
		if g.IsGeometryCollection() {
			g.AsGeometryCollection().walk(fn)
		} else {
			fn(g)
		}
	}
}

func (c GeometryCollection) flatten() []Geometry {
	var geoms []Geometry
	c.walk(func(g Geometry) {
		geoms = append(geoms, g)
	})
	return geoms
}

// Envelope returns the Envelope that most tightly surrounds the geometry. If
// the geometry is empty, then false is returned.
func (c GeometryCollection) Envelope() (Envelope, bool) {
	return EnvelopeFromGeoms(c.flatten()...)
}

// Boundary returns the spatial boundary of this GeometryCollection. This is
// the GeometryCollection containing the boundaries of each child geometry.
func (c GeometryCollection) Boundary() GeometryCollection {
	if c.IsEmpty() {
		return c
	}
	var bounds []Geometry
	for _, g := range c.geoms {
		bound := g.Boundary().Force2D()
		if !bound.IsEmpty() {
			bounds = append(bounds, bound)
		}
	}
	return GeometryCollection{bounds, DimXY}
}

// Value implements the database/sql/driver.Valuer interface by returning the
// WKB (Well Known Binary) representation of this Geometry.
func (c GeometryCollection) Value() (driver.Value, error) {
	return c.AsBinary(), nil
}

// Scan implements the database/sql.Scanner interface by parsing the src value
// as WKB (Well Known Binary).
//
// If the WKB doesn't represent a GeometryCollection geometry, then an error is
// returned.
//
// It constructs the resultant geometry with no ConstructionOptions. If
// ConstructionOptions are needed, then the value should be scanned into a byte
// slice and then UnmarshalWKB called manually (passing in the
// ConstructionOptions as desired).
func (c *GeometryCollection) Scan(src interface{}) error {
	return scanAsType(src, c, TypeGeometryCollection)
}

// AsBinary returns the WKB (Well Known Text) representation of the geometry.
func (c GeometryCollection) AsBinary() []byte {
	return c.AppendWKB(nil)
}

// AppendWKB appends the WKB (Well Known Text) representation of the geometry
// to the input slice.
func (c GeometryCollection) AppendWKB(dst []byte) []byte {
	marsh := newWKBMarshaller(dst)
	marsh.writeByteOrder()
	marsh.writeGeomType(TypeGeometryCollection, c.ctype)
	n := c.NumGeometries()
	marsh.writeCount(n)
	for i := 0; i < n; i++ {
		g := c.GeometryN(i)
		marsh.buf = g.AppendWKB(marsh.buf)
	}
	return marsh.buf
}

// ConvexHull returns the geometry representing the smallest convex geometry
// that contains this geometry.
func (c GeometryCollection) ConvexHull() Geometry {
	return convexHull(c.AsGeometry())
}

// MarshalJSON implements the encoding/json.Marshaller interface by encoding
// this geometry as a GeoJSON geometry object.
func (c GeometryCollection) MarshalJSON() ([]byte, error) {
	buf := []byte(`{"type":"GeometryCollection","geometries":`)
	var geoms = c.geoms
	if geoms == nil {
		geoms = []Geometry{}
	}
	geomsJSON, err := json.Marshal(geoms)
	if err != nil {
		return nil, err
	}
	buf = append(buf, geomsJSON...)
	buf = append(buf, '}')
	return buf, nil
}

// TransformXY transforms this GeometryCollection into another GeometryCollection according to fn.
func (c GeometryCollection) TransformXY(fn func(XY) XY, opts ...ConstructorOption) (GeometryCollection, error) {
	transformed := make([]Geometry, len(c.geoms))
	for i := range c.geoms {
		var err error
		transformed[i], err = c.geoms[i].TransformXY(fn, opts...)
		if err != nil {
			return GeometryCollection{}, wrapTransformed(err)
		}
	}
	return GeometryCollection{transformed, c.ctype}, nil
}

// Reverse in the case of GeometryCollection reverses each component and also
// returns them in the original order.
func (c GeometryCollection) Reverse() GeometryCollection {
	if c.IsEmpty() {
		return c
	}
	var geoms []Geometry
	for n := 0; n < c.NumGeometries(); n++ {
		rev := c.GeometryN(n).Reverse()
		geoms = append(geoms, rev)
	}
	return GeometryCollection{geoms, c.ctype}
}

// Length of a GeometryCollection is the sum of the lengths of its parts.
func (c GeometryCollection) Length() float64 {
	var sum float64
	n := c.NumGeometries()
	for i := 0; i < n; i++ {
		geom := c.GeometryN(i)
		sum += geom.Length()
	}
	return sum
}

// Area in the case of a GeometryCollection is the sum of the areas of its parts.
func (c GeometryCollection) Area(opts ...AreaOption) float64 {
	var sum float64
	n := c.NumGeometries()
	for i := 0; i < n; i++ {
		g := c.GeometryN(i)
		sum += g.Area(opts...)
	}
	return sum
}

func highestDimensionIgnoreEmpties(g Geometry) int {
	// We could simply use Dimension() instead of this function
	// except for the fact empties can have different dimensionalities.
	// This function thus exists to treat empties as dimensionality 0.
	if g.IsEmpty() {
		return 0
	}
	if !g.IsGeometryCollection() {
		return g.Dimension()
	}
	c := g.AsGeometryCollection()
	highestDim := 0
	for _, g2 := range c.geoms {
		highestDim = max(highestDim, highestDimensionIgnoreEmpties(g2))
	}
	return highestDim
}

// Centroid of a GeometryCollection is the centroid of its parts' centroids.
func (c GeometryCollection) Centroid() Point {
	if c.IsEmpty() {
		return NewEmptyPoint(DimXY)
	}
	switch highestDimensionIgnoreEmpties(c.AsGeometry()) {
	case 0:
		return c.pointCentroid()
	case 1:
		return c.linearCentroid()
	case 2:
		return c.arealCentroid()
	default:
		panic("Invalid dimensionality in centroid calculation.")
	}
}

func (c GeometryCollection) pointCentroid() Point {
	var (
		numPoints int
		sumPoints XY
	)
	c.walk(func(g Geometry) {
		switch {
		case g.IsPoint():
			xy, ok := g.AsPoint().XY()
			if ok {
				numPoints++
				sumPoints = sumPoints.Add(xy)
			}
		case g.IsMultiPoint():
			mp := g.AsMultiPoint()
			for i := 0; i < mp.NumPoints(); i++ {
				xy, ok := mp.PointN(i).XY()
				if ok {
					numPoints++
					sumPoints = sumPoints.Add(xy)
				}
			}
		}
	})
<<<<<<< HEAD
	return mustNewPointFromXY(sumPoints.Scale(1 / float64(numPoints)))
=======
	return sumPoints.Scale(1 / float64(numPoints)).AsPoint()
>>>>>>> 07f23565
}

func (c GeometryCollection) linearCentroid() Point {
	var (
		lengthSum        float64
		weightedCentroid XY
	)
	c.walk(func(g Geometry) {
		switch {
		case g.IsLineString():
			ls := g.AsLineString()
			centroid, ok := ls.Centroid().XY()
			if ok {
				length := ls.Length()
				lengthSum += length
				weightedCentroid = weightedCentroid.Add(centroid.Scale(length))
			}
		case g.IsMultiLineString():
			mls := g.AsMultiLineString()
			for i := 0; i < mls.NumLineStrings(); i++ {
				ls := mls.LineStringN(i)
				centroid, ok := ls.Centroid().XY()
				if ok {
					length := ls.Length()
					lengthSum += length
					weightedCentroid = weightedCentroid.Add(centroid.Scale(length))
				}
			}
		}
	})
<<<<<<< HEAD
	return mustNewPointFromXY(weightedCentroid.Scale(1 / lengthSum))
=======
	return weightedCentroid.Scale(1 / lengthSum).AsPoint()
>>>>>>> 07f23565
}

func (c GeometryCollection) arealCentroid() Point {
	var (
		areas   []float64
		areaSum float64
	)
	c.walk(func(g Geometry) {
		area := g.Area()
		areas = append(areas, area)
		areaSum += area
	})
	var weightedCentroid XY
	c.walk(func(g Geometry) {
		area := areas[0]
		areas = areas[1:]
		centroid, ok := g.Centroid().XY()
		if ok {
			weightedCentroid = weightedCentroid.Add(
				centroid.Scale(area / areaSum))
		}
	})
<<<<<<< HEAD
	return mustNewPointFromXY(weightedCentroid)
=======
	return weightedCentroid.AsPoint()
>>>>>>> 07f23565
}

// CoordinatesType returns the CoordinatesType used to represent points making
// up the geometry.
func (c GeometryCollection) CoordinatesType() CoordinatesType {
	return c.ctype
}

// ForceCoordinatesType returns a new GeometryCollection with a different CoordinatesType. If
// a dimension is added, then new values are populated with 0.
func (c GeometryCollection) ForceCoordinatesType(newCType CoordinatesType) GeometryCollection {
	gs := make([]Geometry, len(c.geoms))
	for i := range c.geoms {
		gs[i] = c.geoms[i].ForceCoordinatesType(newCType)
	}
	return GeometryCollection{gs, newCType}
}

// Force2D returns a copy of the GeometryCollection with Z and M values removed.
func (c GeometryCollection) Force2D() GeometryCollection {
	return c.ForceCoordinatesType(DimXY)
}

// PointOnSurface returns a Point that's on one of the geometries in the
// collection.
func (c GeometryCollection) PointOnSurface() Point {
	// For collection with mixed dimension, we only consider members who have
	// the highest dimension.
	var maxDim int
	c.walk(func(g Geometry) {
		if !g.IsEmpty() {
			maxDim = max(maxDim, g.Dimension())
		}
	})

	// Find the point-on-surface of a member that is closest to the overall
	// centroid.
	nearest := newNearestPointAccumulator(c.Centroid())
	c.walk(func(g Geometry) {
		if g.Dimension() == maxDim {
			nearest.consider(g.PointOnSurface())
		}
	})

	return nearest.point
}

// ForceCW returns the equivalent GeometryCollection that has its constituent
// Polygons and MultiPolygons reoriented in a clockwise direction (i.e.
// exterior rings clockwise and interior rings counter-clockwise). Geometries
// other that Polygons and MultiPolygons are unchanged.
func (c GeometryCollection) ForceCW() GeometryCollection {
	return c.forceOrientation(true)
}

// ForceCCW returns the equivalent GeometryCollection that has its constituent
// Polygons and MultiPolygons reoriented in a counter-clockwise direction (i.e.
// exterior rings counter-clockwise and interior rings clockwise). Geometries
// other that Polygons and MultiPolygons are unchanged.
func (c GeometryCollection) ForceCCW() GeometryCollection {
	return c.forceOrientation(false)
}

func (c GeometryCollection) forceOrientation(forceCW bool) GeometryCollection {
	geoms := make([]Geometry, len(c.geoms))
	for i, g := range c.geoms {
		geoms[i] = g.forceOrientation(forceCW)
	}
	return GeometryCollection{geoms, c.ctype}
}

// Dump breaks this GeometryCollection into its constituent non-multi types
// (Points, LineStrings, and Polygons).
//
// The returned slice will only ever contain Points, LineStrings, and Polygons.
func (c GeometryCollection) Dump() []Geometry {
	var gs []Geometry
	for _, g := range c.geoms {
		gs = g.appendDump(gs)
	}
	return gs
}

// DumpCoordinates returns a Sequence holding all control points in the
// GeometryCollection.
func (c GeometryCollection) DumpCoordinates() Sequence {
	var coords []float64
	for _, g := range c.geoms {
		coords = g.DumpCoordinates().appendAllPoints(coords)
	}
	return NewSequence(coords, c.ctype)
}

// Summary returns a text summary of the GeometryCollection following a similar format to https://postgis.net/docs/ST_Summary.html.
func (c GeometryCollection) Summary() string {
	var pointSuffix string
	numPoints := c.DumpCoordinates().Length()
	if numPoints != 1 {
		pointSuffix = "s"
	}

	geometrySuffix := "y"
	numGeometries := c.NumTotalGeometries()
	if numGeometries != 1 {
		geometrySuffix = "ies"
	}

	return fmt.Sprintf("%s[%s] with %d child geometr%s consisting of %d total point%s",
		c.Type(), c.CoordinatesType(), numGeometries, geometrySuffix, numPoints, pointSuffix)
}

// String returns the string representation of the GeometryCollection.
func (c GeometryCollection) String() string {
	return c.Summary()
}<|MERGE_RESOLUTION|>--- conflicted
+++ resolved
@@ -325,11 +325,7 @@
 			}
 		}
 	})
-<<<<<<< HEAD
-	return mustNewPointFromXY(sumPoints.Scale(1 / float64(numPoints)))
-=======
 	return sumPoints.Scale(1 / float64(numPoints)).AsPoint()
->>>>>>> 07f23565
 }
 
 func (c GeometryCollection) linearCentroid() Point {
@@ -360,11 +356,7 @@
 			}
 		}
 	})
-<<<<<<< HEAD
-	return mustNewPointFromXY(weightedCentroid.Scale(1 / lengthSum))
-=======
 	return weightedCentroid.Scale(1 / lengthSum).AsPoint()
->>>>>>> 07f23565
 }
 
 func (c GeometryCollection) arealCentroid() Point {
@@ -387,11 +379,7 @@
 				centroid.Scale(area / areaSum))
 		}
 	})
-<<<<<<< HEAD
-	return mustNewPointFromXY(weightedCentroid)
-=======
 	return weightedCentroid.AsPoint()
->>>>>>> 07f23565
 }
 
 // CoordinatesType returns the CoordinatesType used to represent points making
